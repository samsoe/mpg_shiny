library(shiny)
library(plotly)
library(bigrquery)
library(DBI)

# Define server logic required to draw a histogram
function(input, output) {
  observeEvent(
    input$show_about, {
      showModal(modalDialog("Place descriptive text in this section.", title = 'About'))
    })
  
  # query BigQuery
  rval_bq <- reactive({
    billing <-Sys.getenv("BIGQUERY_TEST_PROJECT")
    token_path <- Sys.getenv("TOKEN_PATH")
    bq_auth(path = "./mpg-data-warehouse-c5cd05731d19.json")
    
    project = "mpg-data-warehouse"
    dataset = "weather_summaries"
    
    con <- dbConnect(
      bigrquery::bigquery(),
      project = project,
      dataset = dataset,
      billing = billing
    )
    
    # weather <- tbl(con, "mpg_ranch_daily")
    sql <- "SELECT * FROM `mpg-data-warehouse.weather_summaries.mpg_ranch_daily`"
    weather_db <- dbGetQuery(con, sql)
    
    # weather_db
    # weather <- dbGetQuery(con, sql)
  })

  initial_load_data <- read_csv('./mpg_weather_daily-200921.csv')
  load_state <- 0  

  rval_data <- reactive({
    if (load_state == 0) {
      initial_load_data %>%
        filter(date_day >= input$date_range[1] &
                 date_day <= input$date_range[2] &
                 station %in% input$station)
    } else {
      rval_bq() %>%
        filter(date_day >= input$date_range[1] &
                 date_day <= input$date_range[2] &
                 station %in% input$station)
    }
  })
  
  output$linePlot_temp <- plotly::renderPlotly(
    rval_data() %>%
      select(date_day, station, temp_F_mean) %>%
      ggplot(aes(x=date_day, y=temp_F_mean)) +
        geom_line(aes(colour = station))
  )
  
  output$linePlot_precip <- plotly::renderPlotly(
    rval_data() %>%
<<<<<<< HEAD
      select(date_day, station, precip_I_mean) %>%
      filter(precip_I_mean > 0) %>%
      ggplot(aes(x=date_day, y=precip_I_mean, color=station)) +
        # geom_point(position="jitter")
        geom_bar(stat="identity")
=======
      select(date_day, station, precip_in_sum) %>%
      filter(precip_in_sum > 0) %>% 
      ggplot(aes(x=date_day, y=precip_in_sum, fill=station)) +
      geom_bar(stat="identity", position="dodge") +
      xlab("Dates by Day") +
      ylab("Sum Precipitation (in)")
>>>>>>> 20ed76e0
  )
  
  output$weather_table <- DT::renderDT({
    rval_data() 
      # %>% 
      # filter(station %in% input$station) %>%
      # select(date_day, station, temp_F_mean, temp_F_max, temp_F_min)
    })
  
  output$downloadData <- downloadHandler(
    filename = function() {
      paste('mpg_weather-', input$date_range[1], '_', input$date_range[2], '.csv', sep='')
    },
    content = function(con) {
      write.csv(rval_data(), con)
    }
  )
  
  observeEvent(input$about, {
    url <- "https://docs.google.com/document/d/1WKzE0v4DiwlfKYjMvTEVgzp_-_6jAv4l4CAtqqy-aII/edit?usp=sharing"
    showModal(modalDialog(
      title = "About",
      HTML("Further documentation can be found here: <a href=\"https://docs.google.com/document/d/1WKzE0v4DiwlfKYjMvTEVgzp_-_6jAv4l4CAtqqy-aII/edit?usp=sharing\" target=\"_blank\">Readme Weather Data</a>")
    ))
  })
}<|MERGE_RESOLUTION|>--- conflicted
+++ resolved
@@ -33,22 +33,14 @@
     # weather_db
     # weather <- dbGetQuery(con, sql)
   })
-
-  initial_load_data <- read_csv('./mpg_weather_daily-200921.csv')
-  load_state <- 0  
-
+  
+  # perform Filters
   rval_data <- reactive({
-    if (load_state == 0) {
-      initial_load_data %>%
-        filter(date_day >= input$date_range[1] &
-                 date_day <= input$date_range[2] &
-                 station %in% input$station)
-    } else {
-      rval_bq() %>%
-        filter(date_day >= input$date_range[1] &
-                 date_day <= input$date_range[2] &
-                 station %in% input$station)
-    }
+    rval_bq() %>%
+      filter(date_day >= input$date_range[1] &
+               date_day <= input$date_range[2] &
+               station %in% input$station)
+    
   })
   
   output$linePlot_temp <- plotly::renderPlotly(
@@ -60,20 +52,12 @@
   
   output$linePlot_precip <- plotly::renderPlotly(
     rval_data() %>%
-<<<<<<< HEAD
-      select(date_day, station, precip_I_mean) %>%
-      filter(precip_I_mean > 0) %>%
-      ggplot(aes(x=date_day, y=precip_I_mean, color=station)) +
-        # geom_point(position="jitter")
-        geom_bar(stat="identity")
-=======
       select(date_day, station, precip_in_sum) %>%
       filter(precip_in_sum > 0) %>% 
       ggplot(aes(x=date_day, y=precip_in_sum, fill=station)) +
       geom_bar(stat="identity", position="dodge") +
       xlab("Dates by Day") +
       ylab("Sum Precipitation (in)")
->>>>>>> 20ed76e0
   )
   
   output$weather_table <- DT::renderDT({
