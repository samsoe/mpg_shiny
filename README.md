--- conflicted
+++ resolved
@@ -1,10 +1,9 @@
 # MPG Ranch Weather
 App is currently live at https://mpg-data.shinyapps.io/weather/
 
-<<<<<<< HEAD
+
 This branch was initiated by BL on 2021-03-05
 It is intended for us to use in developing the data flow and graphical display of wind speed and wind direction data into the application
-=======
+
 ## About
-MPG Ranch has tools which display weather data, but none of them allow users to download data for their own use. In this application, users may filter, view, and *download* weather data from MPG Ranch weather stations.
->>>>>>> 759bf138
+MPG Ranch has tools which display weather data, but none of them allow users to download data for their own use. In this application, users may filter, view, and *download* weather data from MPG Ranch weather stations.